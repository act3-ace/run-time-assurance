numpy
quadprog
python-constraint
scipy
safe-autonomy-dynamics
<<<<<<< HEAD
jax
=======
jax[cpu]
>>>>>>> ef28136d

## tests
# linters
pylint==2.8.3<|MERGE_RESOLUTION|>--- conflicted
+++ resolved
@@ -3,11 +3,7 @@
 python-constraint
 scipy
 safe-autonomy-dynamics
-<<<<<<< HEAD
-jax
-=======
 jax[cpu]
->>>>>>> ef28136d
 
 ## tests
 # linters
