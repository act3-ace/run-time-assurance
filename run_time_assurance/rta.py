"""
This module implements the base rta interface and algorithm implementations
Inlcudes base implementations for the following RTA algorithms:
    - Explicit Simplex
    - Implicit Simplex
    - Explicit Active Set Invariance Filter (ASIF)
    - Implicit Active Set Invariance Filter (ASIF)
"""
from __future__ import annotations

import abc
from collections import OrderedDict
from typing import Any, Dict, Optional, Union

import jax.numpy as jnp
import numpy as np
import quadprog
<<<<<<< HEAD
from jax import jacfwd, jit
import warnings
=======
from jax import jacfwd, jit, vmap
>>>>>>> 99c11463

from run_time_assurance.constraint import ConstraintModule
from run_time_assurance.controller import RTABackupController
from run_time_assurance.utils import jnp_stack_jit, to_jnp_array_jit


class RTAModule(abc.ABC):
    """Base class for RTA modules

    Parameters
    ----------
    control_bounds_high : Union[float, int, list, np.ndarray, jnp.ndarray], optional
        upper bound of allowable control. Pass a list for element specific limit. By default None
    control_bounds_low : Union[float, int, list, np.ndarray, jnp.ndarray], optional
        upper bound of allowable control. Pass a list for element specific limit. By default None
    """

    def __init__(
        self,
        *args: Any,
        control_bounds_high: Union[float, int, list, np.ndarray, jnp.ndarray] = None,
        control_bounds_low: Union[float, int, list, np.ndarray, jnp.ndarray] = None,
        **kwargs: Any
    ):
        if isinstance(control_bounds_high, (list, np.ndarray)):
            control_bounds_high = jnp.array(control_bounds_high, float)

        if isinstance(control_bounds_low, (list, np.ndarray)):
            control_bounds_low = jnp.array(control_bounds_low, float)

        self.control_bounds_high = control_bounds_high
        self.control_bounds_low = control_bounds_low

        self.enable = True
        self.intervening = False
        self.control_desired: Optional[np.ndarray] = None
        self.control_actual: Optional[np.ndarray] = None

        super().__init__(*args, **kwargs)

        self._setup_properties()
        self.constraints = self._setup_constraints()
        self._compose()

    def reset(self):
        """Resets the rta module to the initial state at the beginning of an episode
        """
        self.enable = True
        self.intervening = False
        self.control_desired: np.ndarray = None
        self.control_actual: np.ndarray = None

    def _setup_properties(self):
        """Additional initialization function to allow custom initialization to run after baseclass initialization,
        but before constraint initialization"""

    @abc.abstractmethod
    def _setup_constraints(self) -> OrderedDict[str, ConstraintModule]:
        """Initializes and returns RTA constraints

        Returns
        -------
        OrderedDict
            OrderedDict of rta contraints with name string keys and ConstraintModule object values
        """
        raise NotImplementedError()

    def _compose(self):
        """applies jax composition transformations (grad, jit, jacobian etc.)"""
        self._compile_numpy_to_jax = jit(self._convert_numpy_to_jax)

    @abc.abstractmethod
    def _pred_state(self, state: jnp.ndarray, step_size: float, control: jnp.ndarray) -> jnp.ndarray:
        """predict the next state of the system given the current state, step size, and control vector"""
        raise NotImplementedError()

    def _get_state(self, input_state) -> jnp.ndarray:
        """Converts the global state to an internal RTA state"""

        assert isinstance(input_state, (np.ndarray, jnp.ndarray)), (
            "input_state must be an RTAState or numpy array. "
            "If you are tying to use a custom state variable, make sure to implement a custom "
            "_get_state() method to translate your custom state to an RTAState")

        if isinstance(input_state, jnp.ndarray):
            return input_state

<<<<<<< HEAD
        return self._compile_numpy_to_jax(input_state)

    def _convert_numpy_to_jax(self, array: np.ndarray) -> jnp.ndarray:
        """Converts numpy array to jax array, compiles using jit
        
        Parameters
        ----------
        array: np.ndarray
            numpy array to convert to jax

        Returns
        -------
        jnp.ndarray
            jax array
        """
        return jnp.array(array)
=======
        return to_jnp_array_jit(input_state)
>>>>>>> 99c11463

    def filter_control(self, input_state, step_size: float, control_desired: np.ndarray) -> np.ndarray:
        """filters desired control into safe action

        Parameters
        ----------
        input_state
            input state of environment to RTA module. May be any custom state type.
            If using a custom state type, make sure to implement _get_state to traslate into an RTA state.
            If custom _get_state() method is not implemented, must be an RTAState or numpy.ndarray instance.
        step_size : float
            time duration over which filtered control will be applied to actuators
        control_desired : np.ndarray
            desired control vector

        Returns
        -------
        np.ndarray
            safe filtered control vector
        """
        self.control_desired = np.copy(control_desired)

        if self.enable:
            state = self._get_state(input_state)
            control_actual = self._clip_control(self._filter_control(state, step_size, self._compile_numpy_to_jax(control_desired)))
            self.control_actual = np.array(control_actual)
        else:
            self.control_actual = np.copy(control_desired)

        return np.copy(self.control_actual)

    @abc.abstractmethod
    def _filter_control(self, state: jnp.ndarray, step_size: float, control: jnp.ndarray) -> jnp.ndarray:
        """custom logic for filtering desired control into safe action

        Parameters
        ----------
        state : jnp.ndarray
            current rta state of the system
        step_size : float
            simulation step size
        control : jnp.ndarray
            desired control vector

        Returns
        -------
        jnp.ndarray
            safe filtered control vector
        """
        raise NotImplementedError()

    def generate_info(self) -> dict:
        """generates info dictionary on RTA module for logging

        Returns
        -------
        dict
            info dictionary for rta module
        """
        info = {
            'enable': self.enable,
            'intervening': self.intervening,
            'control_desired': self.control_desired,
            'control_actual': self.control_actual,
        }

        return info

    def _clip_control(self, control: jnp.ndarray) -> jnp.ndarray:
        """clip control vector values to specified upper and lower bounds
        Parameters
        ----------
        control : jnp.ndarray
            raw control vector

        Returns
        -------
        jnp.ndarray
            clipped control vector
        """
        if self.control_bounds_low is not None or self.control_bounds_high is not None:
            control = jnp.clip(control, self.control_bounds_low, self.control_bounds_high)  # type: ignore
        return control


class BackupControlBasedRTA(RTAModule):
    """Base class for backup control based RTA algorithms
    Adds iterfaces for backup controller member

    Parameters
    ----------
    backup_controller : RTABackupController
        backup controller object utilized by rta module to generate backup control
    """

    def __init__(self, *args: Any, backup_controller: RTABackupController, **kwargs: Any):
        self.backup_controller = backup_controller
        super().__init__(*args, **kwargs)

    def backup_control(self, state: jnp.ndarray, step_size: float) -> jnp.ndarray:
        """retrieve safe backup control given the current state

        Parameters
        ----------
        state : jnp.ndarray
            current rta state of the system
        step_size : float
            time duration over which backup control action will be applied

        Returns
        -------
        jnp.ndarray
            backup control vector
        """
        control = self.backup_controller.generate_control(state, step_size)

        return self._clip_control(control)

    def reset_backup_controller(self):
        """Resets the backup controller to the initial state at the beginning of an episode
        """
        self.backup_controller.reset()

    def backup_controller_save(self):
        """Save the internal state of the backup controller
        Allows trajectory integration with a stateful backup controller
        """
        self.backup_controller.save()

    def backup_controller_restore(self):
        """Restores the internal state of the backup controller from the last save
        Allows trajectory integration with a stateful backup controller
        """
        self.backup_controller.restore()


class SimplexModule(BackupControlBasedRTA):
    """Base class for simplex RTA modules.
    Simplex methods for RTA utilize a monitor that detects unsafe behavior and a backup controller that takes over to
        prevent the unsafe behavior

    Parameters
    ----------
    backup_controller : RTABackupController
        backup controller object utilized by rta module to generate backup control
    """

    def reset(self):
        """Resets the rta module to the initial state at the beginning of an episode
        Also calls reset on the backup controller
        """
        super().reset()
        self.reset_backup_controller()

    def _filter_control(self, state: jnp.ndarray, step_size: float, control: jnp.ndarray) -> jnp.ndarray:
        """Simplex implementation of filter control
        Returns backup control if monitor returns True
        """
        self.intervening = self.monitor(state, step_size, control)

        if self.intervening:
            return self.backup_control(state, step_size)

        return control

    def monitor(self, state: jnp.ndarray, step_size: float, control: jnp.ndarray) -> bool:
        """Detects if desired control will result in an unsafe state

        Parameters
        ----------
        state : jnp.ndarray
            Current rta state of the system
        step_size : float
            time duration over which filtered control will be applied to actuators
        control : np.ndarray
            desired control vector

        Returns
        -------
        bool
            return False if desired control is safe and True if unsafe
        """
        return self._monitor(state, step_size, control, self.intervening)

    @abc.abstractmethod
    def _monitor(self, state: jnp.ndarray, step_size: float, control: jnp.ndarray, intervening: bool) -> bool:
        """custom monitor implementation

        Parameters
        ----------
        state : jnp.ndarray
            Current rta state of the system
        step_size : float
            time duration over which filtered control will be applied to actuators
        control : np.ndarray
            desired control vector
        intervening : bool
            Indicates whether simplex rta is currently intervening with the backup controller or not

        Returns
        -------
        bool
            return False if desired control is safe and True if unsafe
        """
        raise NotImplementedError()


class ExplicitSimplexModule(SimplexModule):
    """Base implementation for Explicit Simplex RTA module
    Switches to backup controller if desired control would evaluate safety constraint at next timestep
    Requires a backup controller which is known safe within the constraint set
    """

    def _compose(self):
        super()._compose()
        self._constraint_helper_fn = jit(self._constraint_helper)

    def _monitor(self, state: jnp.ndarray, step_size: float, control: jnp.ndarray, intervening: bool) -> bool:
        pred_state = self._pred_state(state, step_size, control)
        return bool(self._constraint_helper_fn(pred_state))

    def _constraint_helper(self, pred_state):

        constraint_list = list(self.constraints.values())
        num_constraints = len(self.constraints)
        constraint_violations = jnp.zeros(num_constraints)

        for i in range(num_constraints):
            c = constraint_list[i]
            constraint_violations = constraint_violations.at[i].set(c(pred_state) < 0)

        return jnp.any(constraint_violations)


class ImplicitSimplexModule(SimplexModule):
    """Base implementation for Explicit Simplex RTA module
    Switches to backup controller if desired control would result in a state from which the backup controller cannot
        recover
    This is determined by computing a trajectory under the backup controller and ensuring that the safety constraints
        aren't violated along it

    Parameters
    ----------
    backup_window : float
        Duration of time in seconds to evaluate backup controller trajectory
    backup_controller : RTABackupController
        backup controller object utilized by rta module to generate backup control
    """

    def __init__(self, *args: Any, backup_window: float, backup_controller: RTABackupController, **kwargs: Any):
        self.backup_window = backup_window
        super().__init__(*args, backup_controller=backup_controller, **kwargs)

    def _compose(self):
        super()._compose()
        self._constraint_helper_fn = jit(self._constraint_helper)

    def _monitor(self, state: jnp.ndarray, step_size: float, control: jnp.ndarray, intervening: bool) -> bool:

        traj_states = self.integrate(state, step_size, control)

        return bool(self._constraint_helper_fn(traj_states))

    def _constraint_helper(self, traj_states):

        constraint_list = list(self.constraints.values())
        num_constraints = len(self.constraints)
        constraint_violations = jnp.zeros(num_constraints)

        for i in range(num_constraints):
            c = constraint_list[i]

            constraint_vmapped = vmap(c.compute, 0, 0)
            traj_constraint_vals = constraint_vmapped(traj_states)

            constraint_violations = constraint_violations.at[i].set(jnp.any(traj_constraint_vals < 0))

        return jnp.any(constraint_violations)

    # def _constraint_helper(self, traj_states):

    #     constraint_list = list(self.constraints.values())
    #     num_constraints = len(self.constraints)
    #     constraint_violations = jnp.zeros(num_constraints)

    #     for i in range(num_constraints):
    #         c = constraint_list[i]
    #         constraint_violations = constraint_violations.at[i].set(c(pred_state) < 0)

    #     return jnp.any(constraint_violations)

    def integrate(self, state: jnp.ndarray, step_size: float, desired_control: jnp.ndarray) -> jnp.ndarray:
        """Estimate backup trajectory by polling backup controller backup control and integrating system dynamics

        Parameters
        ----------
        state : jnp.ndarray
            initial rta state of the system
        step_size : float
            simulation integration step size
        desired_control : jnp.ndarray
            control desired by the primary controller

        Returns
        -------
        jnp.ndarray
            jax array of implict backup trajectory states.
            Shape (M, N) where M is number of states and N is the dimension of the state vector
        """
        Nsteps = int(self.backup_window / step_size)

        state = self._pred_state(state, step_size, desired_control)
        traj_states = [state]

        self.backup_controller_save()

        for _ in range(Nsteps):
            control = self.backup_control(state, step_size)
            state = self._pred_state(state, step_size, control)
            traj_states.append(state)

        self.backup_controller_restore()

        return jnp_stack_jit(traj_states, axis=0)


class ASIFModule(RTAModule):
    """
    Base class for Active Set Invariance Filter Optimization RTA

    Only supports dynamical systems with dynamics in the form of:
        dx/dt = f(x) + g(x)u

    Parameters
    ----------
    epsilon : float
        threshold distance between desired action and actual safe action at which the rta is said to be intervening
        default 1e-2
    control_dim : float
        length of control vector
    """

    def __init__(self, *args: Any, epsilon: float = 1e-2, control_dim: float, **kwargs: Any):
        self.epsilon = epsilon
        super().__init__(*args, **kwargs)

        self.control_dim = control_dim
        self.obj_weight = np.eye(self.control_dim)
        self.ineq_weight_actuation, self.ineq_constant_actuation = self._generate_actuation_constraint_mats()

    def _compose(self):
        super()._compose()
        self._generate_ineq_mats_fn = jit(self._generate_ineq_mats)

    def _filter_control(self, state: jnp.ndarray, step_size: float, control: jnp.ndarray) -> np.ndarray:
        ineq_weight, ineq_constant = self._generate_ineq_mats_fn(state, step_size)
        desired_control = np.array(control, dtype=np.float64)
        try:
            actual_control = self._optimize(self.obj_weight, desired_control, ineq_weight, ineq_constant)
        except ValueError:
            actual_control = desired_control
            warnings.warn("**Warning! QuadProg could not find a solution, passing desired control**")
        self.intervening = self.monitor(desired_control, actual_control)

        return actual_control

    def _generate_ineq_mats(self, state: jnp.ndarray, step_size: float) -> tuple[jnp.ndarray, jnp.ndarray]:
        """generates inequality matrices for quadratic program

        Parameters
        ----------
        state : jnp.ndarray
            initial rta state of the system
        step_size : float
            simulation integration step size

        Returns
        -------
        jnp.ndarray
            matix C.T of quadprog inequality constraint C.T x >= b
        jnp.ndarray
            vector b of quadprog inequality constraint C.T x >= b
        """
        ineq_weight_barrier, ineq_constant_barrier = self._generate_barrier_constraint_mats(state, step_size)
        ineq_weight = jnp.concatenate((self.ineq_weight_actuation, ineq_weight_barrier))
        ineq_constant = jnp.concatenate((self.ineq_constant_actuation, ineq_constant_barrier))

        return ineq_weight.transpose(), ineq_constant

    def _generate_actuation_constraint_mats(self) -> tuple[jnp.ndarray, jnp.ndarray]:
        """generates matrices for quadratic program optimization inequality constraint matrices that impose actuator limits
        on optimized control vector

        Returns
        -------
        jnp.ndarray
            matix C.T of quadprog inequality constraint C.T x >= b
        jnp.ndarray
            vector b of quadprog inequality constraint C.T x >= b
        """
        ineq_weight = jnp.empty((0, self.control_dim))
        ineq_constant = jnp.empty(0)

        if self.control_bounds_low is not None:
            c, b = get_lower_bound_ineq_constraint_mats(self.control_bounds_low, self.control_dim)
            ineq_weight = jnp.vstack((ineq_weight, c))
            ineq_constant = jnp.concatenate((ineq_constant, b))

        if self.control_bounds_high is not None:
            c, b = get_lower_bound_ineq_constraint_mats(self.control_bounds_high, self.control_dim)
            c *= -1
            b *= -1
            ineq_weight = jnp.vstack((ineq_weight, c))
            ineq_constant = jnp.concatenate((ineq_constant, b))

        return ineq_weight, ineq_constant

    def _optimize(
        self, obj_weight: np.ndarray, obj_constant: np.ndarray, ineq_weight: jnp.ndarray, ineq_constant: jnp.ndarray
    ) -> np.ndarray:
        """Solve ASIF optimization problem via quadratic program

        Parameters
        ----------
        obj_weight : np.ndarray
            matix G of quadprog objective 1/2 x^T G x - a^T x
        obj_constant : np.ndarray
            vector a of quadprog objective 1/2 x^T G x - a^T x
        ineq_weight : jnp.ndarray
            matix C.T of quadprog inequality constraint C.T x >= b
        ineq_constant : jnp.ndarray
            vector b of quadprog inequality constraint C.T x >= b

        Returns
        -------
        np.ndarray
            Actual control solved by QP
        """
        opt = quadprog.solve_qp(
            obj_weight,
            obj_constant,
            np.array(ineq_weight, dtype=np.float64),
            np.array(ineq_constant, dtype=np.float64),
            0
        )[0]

        return opt

    def monitor(self, desired_control: np.ndarray, actual_control: np.ndarray) -> bool:
        """Determines whether the ASIF RTA module is currently intervening

        Parameters
        ----------
        desired_control : np.ndarray
            desired control vector
        actual_control : np.ndarray
            actual control vector produced by ASIF optimization

        Returns
        -------
        bool
            True if rta module is interveining
        """
        return np.linalg.norm(desired_control - actual_control) > self.epsilon

    @abc.abstractmethod
    def _generate_barrier_constraint_mats(self, state: jnp.ndarray, step_size: float, dim: int) -> tuple[jnp.ndarray, jnp.ndarray]:
        """generates matrices for quadratic program optimization inequality constraint matrices corresponding to safety
        barrier constraints

        Parameters
        ----------
        state : jnp.ndarray
            current rta state of the system
        step_size : float
            duration of control step
        dim : int
            length of control vector, corresponds to number of columns in ineq weight matrix

        Returns
        -------
        jnp.ndarray
            matix C.T of quadprog inequality constraint C.T x >= b
        jnp.ndarray
            vector b of quadprog inequality constraint C.T x >= b
        """
        raise NotImplementedError()

    @abc.abstractmethod
    def state_transition_system(self, state: jnp.ndarray) -> jnp.ndarray:
        """Computes the system state contribution to the system state's time derivative

        i.e. implements f(x) from dx/dt = f(x) + g(x)u

        Parameters
        ----------
        state : jnp.ndarray
            current rta state of the system

        Returns
        -------
        jnp.ndarray
            state time derivative contribution from the current system state
        """
        raise NotImplementedError

    @abc.abstractmethod
    def state_transition_input(self, state: jnp.ndarray) -> jnp.ndarray:
        """Computes the control input matrix contribution to the system state's time derivative

        i.e. implements g(x) from dx/dt = f(x) + g(x)u

        Parameters
        ----------
        state : jnp.ndarray
            current rta state of the system

        Returns
        -------
        jnp.ndarray
            input matrix in state space representation time derivative
        """
        raise NotImplementedError


class ExplicitASIFModule(ASIFModule):
    """
    Base class implementation of Explicit ASIF RTA

    Only supports dynamical systems with dynamics in the form of:
        dx/dt = f(x) + g(x)u

    Only supports constraints with relative degree difference of 1 between constraint jacobian and
        control input matrix g(x).

    Parameters
    ----------
    epislon : float
        threshold distance between desired action and actual safe action at which the rta is said to be intervening
        default 1e-2
    control_dim : float
        length of control vector
    """

    def _generate_barrier_constraint_mats(self, state: jnp.ndarray, step_size: float) -> tuple[jnp.ndarray, jnp.ndarray]:
        """generates matrices for quadratic program optimization inequality constraint matrices corresponding to safety
        barrier constraints

        Applies Nagumo's condition to safety constraints

        Parameters
        ----------
        state : jnp.ndarray
            current rta state of the system
        step_size : float
            duration of control step

        Returns
        -------
        jnp.ndarray
            matix C.T of quadprog inequality constraint C.T x >= b
        jnp.ndarray
            vector b of quadprog inequality constraint C.T x >= b
        """
        ineq_weight = jnp.empty((0, self.control_dim))
        ineq_constant = jnp.empty(0)

        for c in self.constraints.values():
            grad_x = c.grad(state)
            temp1 = grad_x @ self.state_transition_input(state)
            temp2 = -grad_x @ self.state_transition_system(state) - c.alpha(c(state))

            ineq_weight = jnp.append(ineq_weight, temp1[None, :], axis=0)
            ineq_constant = jnp.append(ineq_constant, temp2)

        return ineq_weight, ineq_constant


class ImplicitASIFModule(ASIFModule, BackupControlBasedRTA):
    """
    Base class implementation of implicit ASIF RTA

    Requires a backup controller that provides a jacobian of output wrt state vector

    Only supports dynamical systems with dynamics in the form of:
        dx/dt = f(x) + g(x)u

    Parameters
    ----------
    backup_window : float
        Duration of time in seconds to evaluate backup controller trajectory.
    num_check_all : int
        Number of points at beginning of backup trajectory to check at every sequential simulation timestep.
        Should be <= backup_window.
        Defaults to 0 as skip_length defaults to 1 resulting in all backup trajectory points being checked.
    skip_length : int
        After num_check_all points in the backup trajectory are checked, the remainder of the backup window is filled by
        skipping every skip_length points to reduce the number of backup trajectory constraints.
        Defaults to 1, resulting in no skipping.
    subsample_constraints_num_least : int
        subsample the backup trajectory down to the points with the N least constraint function outputs
            i.e. the n points closest to violating a safety constraint
    backup_controller : RTABackupController
        backup controller object utilized by rta module to generate backup control
    """

    def __init__(
        self,
        *args: Any,
        backup_window: float,
        num_check_all: int = 0,
        skip_length: int = 1,
        subsample_constraints_num_least: int = None,
        backup_controller: RTABackupController,
        **kwargs: Any,
    ):
        self.backup_window = backup_window
        self.num_check_all = num_check_all
        self.skip_length = skip_length

        assert (subsample_constraints_num_least is None) or \
               (isinstance(subsample_constraints_num_least, int) and subsample_constraints_num_least > 0), \
               "subsample_constraints_num_least must be a positive integer or None"
        self.subsample_constraints_num_least = subsample_constraints_num_least
        super().__init__(*args, backup_controller=backup_controller, **kwargs)

    def reset(self):
        """Resets the rta module to the initial state at the beginning of an episode
        Also calls reset on the backup controller
        """
        super().reset()
        self.reset_backup_controller()

    def _compose(self):
        super()._compose()
        self._jacobian = jacfwd(self._backup_state_transition)

    def jacobian(self, state: jnp.ndarray, step_size: float, controller_state: Union[jnp.ndarray, Dict[str, jnp.ndarray]] = None):
        """Computes Jacobian of system state transition J(f(x) + g(x,u)) wrt x

        Parameters
        ----------
        state : jnp.ndarray
            Current jnp.ndarray of the system at which to evaluate Jacobian
        step_size : float
            simulation integration step size
        controller_state: jnp.ndarray or Dict[str, jnp.ndarray] or None
            internal controller state. For stateful controllers, all states that are modified in the control computation
                (e.g. integral control error buffers) must be contained within controller_state

        Returns
        -------
        jnp.ndarray
            Jacobian matrix of state transition
        """
        return self._jacobian(state, step_size, controller_state)

    def _backup_state_transition(
        self, state: jnp.ndarray, step_size: float, controller_state: Union[jnp.ndarray, Dict[str, jnp.ndarray]] = None
    ):
        return self.state_transition_system(state) + self.state_transition_input(state) @ (
            self.backup_controller.generate_control_with_controller_state(state, step_size, controller_state)[0]
        )

    def _generate_barrier_constraint_mats(self, state: jnp.ndarray, step_size: float, dim: int) -> tuple[jnp.ndarray, jnp.ndarray]:
        """generates matrices for quadratic program optimization inequality constraint matrices corresponding to safety
        barrier constraints

        Computes backup trajectory with backup controller and applies Nagumo's condition on the safety constraints at
        points along backup trajectory.

        Parameters
        ----------
        state : jnp.ndarray
            current rta state of the system
        step_size : float
            duration of control step
        dim : int
            length of control vector, corresponds to number of columns in ineq weight matrix

        Returns
        -------
        jnp.ndarray
            matix C.T of quadprog inequality constraint C.T x >= b
        jnp.ndarray
            vector a of quadprog objective 1/2 x^T G x - a^T x
        """

        ineq_weight = jnp.empty((0, dim))
        ineq_constant = jnp.empty(0)

        num_steps = int(self.backup_window / step_size) + 1

        traj_states, traj_sensitivities = self.integrate(state, step_size, num_steps)

        check_points = list(range(0, self.num_check_all + 1)) + \
            list(range(self.num_check_all + self.skip_length, num_steps, self.skip_length))

        # resample checkpoints to the trajectory points with the min constraint values
        if self.subsample_constraints_num_least is not None:
            # evaluate constraints at all trajectory points
            constraint_vals = []
            for i in check_points:
                traj_state = traj_states[i]
                constraint_val = min([c(traj_state) for c in self.constraints.values()])
                constraint_vals.append(constraint_val)

            constraint_sorted_idxs = jnp.argsort(constraint_vals)
            check_points = [check_points[i] for i in constraint_sorted_idxs[0:self.subsample_constraints_num_least]]

        for i in check_points:
            point_ineq_weight, point_ineq_constant = \
                self.invariance_constraints(state, traj_states[i], traj_sensitivities[i], dim)
            ineq_weight = jnp.concatenate((ineq_weight, point_ineq_weight), axis=0)
            ineq_constant = jnp.concatenate((ineq_constant, point_ineq_constant), axis=0)

        return ineq_weight, ineq_constant

    def invariance_constraints(self, initial_state: jnp.ndarray, traj_state: jnp.ndarray, traj_sensitivity: jnp.ndarray,
                               dim: int) -> tuple[jnp.ndarray, jnp.ndarray]:
        """Computes safety constraint invariance constraints via Nagumo's condition for a point in the backup trajectory

        Parameters
        ----------
        initial_state : jnp.ndarray
            initial state of the backup trajectory
        traj_state : jnp.ndarray
            arbitrary state in the backup trajectory
        traj_sensitivity : jnp.ndarray
            backup trajectory state sensitivity (i.e. jacobian relative to the initial state)
        dim : int
            length of control vector

        Returns
        -------
        jnp.ndarray
            matix C.T of quadprog inequality constraint C.T x >= b
        jnp.ndarray
            vector a of quadprog objective 1/2 x^T G x - a^T x
        """
        f_x0 = self.state_transition_system(initial_state)
        g_x0 = self.state_transition_input(initial_state)

        num_constraints = len(self.constraints)

        ineq_weight = jnp.zeros((num_constraints, dim))
        ineq_constant = jnp.zeros(num_constraints)

        for i, constraint in enumerate(self.constraints.values()):
            a = constraint.grad(traj_state) @ (traj_sensitivity @ g_x0)

            b = constraint.grad(traj_state) @ (traj_sensitivity @ f_x0) \
                + constraint.alpha(constraint(traj_state))

            ineq_weight = ineq_weight.at[i, :].set(a)
            ineq_constant = ineq_constant.at[i].set(-b)

        return ineq_weight, ineq_constant

    def integrate(self, state: jnp.ndarray, step_size: float, Nsteps: int) -> tuple[list, list]:
        """Estimate backup trajectory by polling backup controller backup control and integrating system dynamics

        Parameters
        ----------
        state : jnp.ndarray
            initial rta state of the system
        step_size : float
            simulation integration step size
        Nsteps : int
            number of simulation integration steps

        Returns
        -------
        list
            list of rta states from along the trajectory
        list
            list of trajectory state sensitivities (i.e. jacobian wrt initial trajectory state).
            Elements are jnp.ndarrays with size (n, n) where n = state.size
        """
        sensitivity = jnp.eye(state.size)

        traj_states = [state.copy()]
        traj_sensitivity = [sensitivity]

        self.backup_controller_save()

        for _ in range(1, Nsteps):
            control = self.backup_control(state, step_size)
            state = self._pred_state(state, step_size, control)
            traj_jac = self.jacobian(state, step_size, self.backup_controller.controller_state)
            sensitivity = sensitivity + (traj_jac @ sensitivity) * step_size

            traj_states.append(state)
            traj_sensitivity.append(sensitivity)

        self.backup_controller_restore()

        return traj_states, traj_sensitivity


def get_lower_bound_ineq_constraint_mats(bound: Union[jnp.ndarray, int, float], vec_len: int) -> tuple[jnp.ndarray, jnp.ndarray]:
    """Computes inequality constraint matrices for applying a lower bound to optimization var in quadprog

    Parameters
    ----------
    bound : Union[jnp.ndarray, int, float]
        Lower bound for optimization variable.
        If jnp.ndarray, must be same length as optimization variable. Will be applied elementwise.
        If number, will be applied to all elements.
    vec_len : int
        optimization variable vector length

    Returns
    -------
    jnp.ndarray
            matix C.T of quadprog inequality constraint C.T x >= b
    jnp.ndarray
        vector a of quadprog objective 1/2 x^T G x - a^T x
    """
    c = jnp.eye(vec_len)

    if isinstance(bound, jnp.ndarray):
        assert bound.shape == (vec_len, ), f"the shape of bound must be ({vec_len},)"
        b = jnp.copy(bound)
    else:
        b = bound * jnp.ones(vec_len)

    return c, b<|MERGE_RESOLUTION|>--- conflicted
+++ resolved
@@ -15,12 +15,7 @@
 import jax.numpy as jnp
 import numpy as np
 import quadprog
-<<<<<<< HEAD
-from jax import jacfwd, jit
-import warnings
-=======
 from jax import jacfwd, jit, vmap
->>>>>>> 99c11463
 
 from run_time_assurance.constraint import ConstraintModule
 from run_time_assurance.controller import RTABackupController
@@ -108,26 +103,7 @@
         if isinstance(input_state, jnp.ndarray):
             return input_state
 
-<<<<<<< HEAD
-        return self._compile_numpy_to_jax(input_state)
-
-    def _convert_numpy_to_jax(self, array: np.ndarray) -> jnp.ndarray:
-        """Converts numpy array to jax array, compiles using jit
-        
-        Parameters
-        ----------
-        array: np.ndarray
-            numpy array to convert to jax
-
-        Returns
-        -------
-        jnp.ndarray
-            jax array
-        """
-        return jnp.array(array)
-=======
         return to_jnp_array_jit(input_state)
->>>>>>> 99c11463
 
     def filter_control(self, input_state, step_size: float, control_desired: np.ndarray) -> np.ndarray:
         """filters desired control into safe action
